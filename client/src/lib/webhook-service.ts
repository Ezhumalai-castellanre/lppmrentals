--- conflicted
+++ resolved
@@ -1804,13 +1804,9 @@
     if (formData.hasCoApplicant || formData.hasGuarantor) {
       const additionalPeople: any = {
         zoneinfo: formData.zoneinfo || formData.applicantId || 'unknown',
-<<<<<<< HEAD
-        applicant: transformedData.applicant?.name || 'unknown'
-=======
         role: 'applicant',
         applicant: transformedData.applicant?.name || 'unknown',
         applicantEmail: transformedData.applicant?.email || formData.applicantEmail || ''
->>>>>>> 37a45ab3
       };
 
       // Add co-applicants based on hasCoApplicant flag
