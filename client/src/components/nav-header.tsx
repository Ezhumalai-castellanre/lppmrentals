--- conflicted
+++ resolved
@@ -1,34 +1,17 @@
-import React, { useState, useEffect } from 'react';
+import React, { useState } from 'react';
 import { useAuth } from '@/hooks/use-auth';
 import { Button } from '@/components/ui/button';
 import { Avatar, AvatarFallback } from '@/components/ui/avatar';
 import { DropdownMenu, DropdownMenuContent, DropdownMenuItem, DropdownMenuLabel, DropdownMenuSeparator, DropdownMenuTrigger } from '@/components/ui/dropdown-menu';
 import { Badge } from '@/components/ui/badge';
-<<<<<<< HEAD
-import { LogOut, Home, Lock, FileText, Menu, X, User, Shield, Settings, Wrench } from 'lucide-react';
-=======
 import { LogOut, Home, Lock, FileText, TestTube } from 'lucide-react';
->>>>>>> bf22e33d
 import LogoutButton from './logout-button';
 import { useLocation } from 'wouter';
 
 const NavHeader: React.FC = () => {
   const { user } = useAuth();
-  const [location] = useLocation();
   const [, setLocation] = useLocation();
   const [isDropdownOpen, setIsDropdownOpen] = useState(false);
-  const [isSidebarOpen, setIsSidebarOpen] = useState(false);
-  const [isMobile, setIsMobile] = useState(false);
-
-  useEffect(() => {
-    const checkMobile = () => {
-      setIsMobile(window.innerWidth < 1024);
-    };
-
-    checkMobile();
-    window.addEventListener('resize', checkMobile);
-    return () => window.removeEventListener('resize', checkMobile);
-  }, []);
 
   if (!user) {
     return null;
@@ -43,108 +26,7 @@
       .slice(0, 2);
   };
 
-  const isActiveRoute = (path: string) => {
-    return location === path;
-  };
-
-  const closeSidebar = () => {
-    setIsSidebarOpen(false);
-  };
-
-  const handleNavigation = (path: string) => {
-    setLocation(path);
-    if (isMobile) {
-      closeSidebar();
-    }
-  };
-
-  // Prevent body scroll when mobile sidebar is open
-  useEffect(() => {
-    if (isMobile && isSidebarOpen) {
-      document.body.style.overflow = 'hidden';
-    } else {
-      document.body.style.overflow = 'unset';
-    }
-
-    return () => {
-      document.body.style.overflow = 'unset';
-    };
-  }, [isMobile, isSidebarOpen]);
-
   return (
-<<<<<<< HEAD
-    <>
-      {/* Mobile Header */}
-      <header className="bg-white border-b border-gray-200 px-4 py-3 lg:hidden sticky top-0 z-40">
-        <div className="flex items-center justify-between">
-          <div className="flex items-center space-x-3">
-            <Button
-              variant="ghost"
-              size="sm"
-              onClick={() => setIsSidebarOpen(!isSidebarOpen)}
-              className="p-2 touch-manipulation"
-              aria-label="Toggle navigation menu"
-            >
-              <Menu className="h-5 w-5" />
-            </Button>
-            <Home className="h-6 w-6 text-blue-600" />
-            <h1 className="text-lg font-semibold text-gray-900 truncate">
-              Rental Applications
-            </h1>
-          </div>
-
-          {/* Mobile User Menu */}
-          <div className="flex items-center space-x-3">
-            <Badge variant="secondary" className="text-xs hidden sm:inline-flex">
-              {user.name || user.given_name || user.email?.split('@')[0] || 'User'}
-            </Badge>
-            
-            <DropdownMenu open={isDropdownOpen} onOpenChange={setIsDropdownOpen}>
-              <DropdownMenuTrigger asChild>
-                <Button variant="ghost" className="relative h-8 w-8 rounded-full touch-manipulation">
-                  <Avatar className="h-8 w-8">
-                    <AvatarFallback className="text-sm font-medium">
-                      {getInitials(user.name || user.given_name || user.username)}
-                    </AvatarFallback>
-                  </Avatar>
-                </Button>
-              </DropdownMenuTrigger>
-              <DropdownMenuContent className="w-56" align="end" forceMount>
-                <DropdownMenuLabel className="font-normal">
-                  <div className="flex flex-col space-y-1">
-                    <p className="text-sm font-medium leading-none">{user.name || user.given_name || user.username}</p>
-                    <p className="text-xs leading-none text-muted-foreground">
-                      {user.email}
-                    </p>
-                    {user.zoneinfo && (
-                      <p className="text-xs leading-none text-muted-foreground">
-                        ID: {user.zoneinfo}
-                      </p>
-                    )}
-                  </div>
-                </DropdownMenuLabel>
-                <DropdownMenuSeparator />
-
-                <DropdownMenuItem onClick={() => setLocation('/change-password')}>
-                  <Lock className="mr-2 h-4 w-4" />
-                  <span>Change Password</span>
-                </DropdownMenuItem>
-                
-                <DropdownMenuSeparator />
-                <DropdownMenuItem asChild>
-                  <LogoutButton 
-                    variant="ghost" 
-                    size="sm"
-                    className="w-full justify-start"
-                    showIcon={false}
-                  >
-                    Sign out
-                  </LogoutButton>
-                </DropdownMenuItem>
-              </DropdownMenuContent>
-            </DropdownMenu>
-          </div>
-=======
     <header className="bg-white border-b border-gray-200 px-4 py-3">
       <div className="max-w-7xl mx-auto flex items-center justify-between">
         <div className="flex items-center space-x-4">
@@ -157,74 +39,8 @@
           <h1 className="text-xl font-semibold text-gray-900">
             Rental Applications
           </h1>
->>>>>>> bf22e33d
         </div>
-      </header>
 
-<<<<<<< HEAD
-      {/* Desktop Sidebar */}
-      <div className="hidden lg:flex lg:flex-col lg:w-64 lg:fixed lg:inset-y-0 lg:z-50 lg:bg-white lg:border-r lg:border-gray-200">
-        <div className="flex flex-col h-full">
-          {/* Sidebar Header */}
-          <div className="flex items-center space-x-3 px-6 py-4 border-b border-gray-200">
-            <Home className="h-6 w-6 text-blue-600" />
-            <h1 className="text-xl font-semibold text-gray-900">
-              Rental Applications
-            </h1>
-          </div>
-
-          {/* Sidebar Navigation */}
-          <nav className="flex-1 px-4 py-6 space-y-2">
-            <Button 
-              variant={isActiveRoute('/') ? "default" : "ghost"}
-              size="lg"
-              onClick={() => setLocation('/')}
-              className="w-full justify-start"
-            >
-              <Home className="mr-3 h-5 w-5" />
-              <span>Home</span>
-            </Button>
-
-            <Button 
-              variant={isActiveRoute('/missing-documents') ? "default" : "ghost"}
-              size="lg"
-              onClick={() => setLocation('/missing-documents')}
-              className="w-full justify-start"
-            >
-              <FileText className="mr-3 h-5 w-5" />
-              <span>Supporting Documents</span>
-            </Button>
-
-            <Button 
-              variant={isActiveRoute('/maintenance-request') ? "default" : "ghost"}
-              size="lg"
-              onClick={() => setLocation('/maintenance-request')}
-              className="w-full justify-start"
-            >
-              <Wrench className="mr-3 h-5 w-5" />
-              <span>Maintenance Request</span>
-            </Button>
-          </nav>
-
-          {/* Advanced User Profile Section */}
-          <div className="border-t border-gray-200">
-            {/* Profile Header */}
-            <div className="p-4 bg-gradient-to-br from-blue-50 to-indigo-50 border-b border-gray-100">
-              <div className="flex items-center space-x-3">
-                <div className="relative">
-                  <Avatar className="h-12 w-12 ring-2 ring-white shadow-lg">
-                    <AvatarFallback className="text-sm font-medium bg-gradient-to-br from-blue-500 to-indigo-600 text-white">
-                      {getInitials(user.name || user.given_name || user.username)}
-                    </AvatarFallback>
-                  </Avatar>
-                  <div className="absolute -bottom-1 -right-1 w-4 h-4 bg-green-500 border-2 border-white rounded-full"></div>
-                </div>
-                <div className="flex-1 min-w-0">
-                  <p className="text-sm font-semibold text-gray-900 truncate">
-                    {user.name || user.given_name || user.username}
-                  </p>
-                  <p className="text-xs text-gray-600 truncate">
-=======
         <div className="flex items-center space-x-4">
           <Button 
             variant="outline" 
@@ -275,185 +91,32 @@
                 <div className="flex flex-col space-y-1">
                   <p className="text-sm font-medium leading-none">{user.name || user.given_name || user.username}</p>
                   <p className="text-xs leading-none text-muted-foreground">
->>>>>>> bf22e33d
                     {user.email}
                   </p>
-                  {user.zoneinfo && (
-                    <Badge variant="outline" className="mt-1 text-xs bg-blue-50 text-blue-700 border-blue-200" style={{ fontSize: '10px' }}>
-                      {user.zoneinfo}
-                    </Badge>
-                  )}
                 </div>
-              </div>
-            </div>
+              </DropdownMenuLabel>
+              <DropdownMenuSeparator />
 
-            {/* Action Buttons */}
-            <div className="p-4 space-y-2">
-              <Button 
-                variant="ghost" 
-                size="sm"
-                onClick={() => setLocation('/change-password')}
-                className="w-full justify-start h-10 group hover:bg-blue-50 hover:text-blue-700 transition-all duration-200"
-              >
-                <div className="flex items-center space-x-2">
-                  <div className="p-1.5 rounded-md bg-blue-100 group-hover:bg-blue-200 transition-colors">
-                    <Lock className="h-3.5 w-3.5 text-blue-600" />
-                  </div>
-                  <span className="font-medium">Change Password</span>
-                </div>
-              </Button>
-              
-
-
-              <div className="pt-2">
+              <DropdownMenuItem onClick={() => setLocation('/change-password')}>
+                <Lock className="mr-2 h-4 w-4" />
+                <span>Change Password</span>
+              </DropdownMenuItem>
+              <DropdownMenuSeparator />
+              <DropdownMenuItem asChild>
                 <LogoutButton 
                   variant="ghost" 
                   size="sm"
-                  className="w-full justify-start h-10 group hover:bg-red-50 hover:text-red-700 transition-all duration-200"
-                  showIcon={false}
+                  className="w-full justify-start"
+                  showIcon={true}
                 >
-                  <div className="flex items-center space-x-2">
-                    <div className="p-1.5 rounded-md bg-red-100 group-hover:bg-red-200 transition-colors">
-                      <LogOut className="h-3.5 w-3.5 text-red-600" />
-                    </div>
-                    <span className="font-medium">Sign out</span>
-                  </div>
+                  Sign out
                 </LogoutButton>
-              </div>
-            </div>
-          </div>
+              </DropdownMenuItem>
+            </DropdownMenuContent>
+          </DropdownMenu>
         </div>
       </div>
-
-      {/* Mobile Sidebar Overlay */}
-      {isSidebarOpen && (
-        <div className="fixed inset-0 z-50 lg:hidden">
-          {/* Backdrop */}
-          <div 
-            className="fixed inset-0 bg-black bg-opacity-50 transition-opacity duration-300 ease-in-out" 
-            onClick={closeSidebar}
-          />
-          
-          {/* Sidebar */}
-          <div className="fixed inset-y-0 left-0 flex w-80 max-w-[85vw] flex-col bg-white shadow-xl transform transition-transform duration-300 ease-in-out">
-            <div className="flex items-center justify-between px-6 py-4 border-b border-gray-200">
-              <div className="flex items-center space-x-3">
-                <Home className="h-6 w-6 text-blue-600" />
-                <h1 className="text-xl font-semibold text-gray-900">
-                  Rental Applications
-                </h1>
-              </div>
-              <Button
-                variant="ghost"
-                size="sm"
-                onClick={closeSidebar}
-                className="p-2 touch-manipulation"
-                aria-label="Close navigation menu"
-              >
-                <X className="h-5 w-5" />
-              </Button>
-            </div>
-
-            <nav className="flex-1 px-4 py-6 space-y-3">
-              <Button 
-                variant={isActiveRoute('/') ? "default" : "ghost"}
-                size="lg"
-                onClick={() => handleNavigation('/')}
-                className="w-full justify-start h-12 text-base"
-              >
-                <Home className="mr-3 h-5 w-5" />
-                <span>Home</span>
-              </Button>
-
-              <Button 
-                variant={isActiveRoute('/missing-documents') ? "default" : "ghost"}
-                size="lg"
-                onClick={() => handleNavigation('/missing-documents')}
-                className="w-full justify-start h-12 text-base"
-              >
-                <FileText className="mr-3 h-5 w-5" />
-                <span>Supporting Documents</span>
-              </Button>
-
-              <Button 
-                variant={isActiveRoute('/maintenance-request') ? "default" : "ghost"}
-                size="lg"
-                onClick={() => handleNavigation('/maintenance-request')}
-                className="w-full justify-start h-12 text-base"
-              >
-                <Wrench className="mr-3 h-5 w-5" />
-                <span>Maintenance Request</span>
-              </Button>
-            </nav>
-
-            {/* Mobile Advanced User Profile Section */}
-            <div className="border-t border-gray-200">
-              {/* Profile Header */}
-              <div className="p-4 bg-gradient-to-br from-blue-50 to-indigo-50 border-b border-gray-100">
-                <div className="flex items-center space-x-3">
-                  <div className="relative">
-                    <Avatar className="h-12 w-12 ring-2 ring-white shadow-lg">
-                      <AvatarFallback className="text-sm font-medium bg-gradient-to-br from-blue-500 to-indigo-600 text-white">
-                        {getInitials(user.name || user.given_name || user.username)}
-                      </AvatarFallback>
-                    </Avatar>
-                    <div className="absolute -bottom-1 -right-1 w-4 h-4 bg-green-500 border-2 border-white rounded-full"></div>
-                  </div>
-                  <div className="flex-1 min-w-0">
-                    <p className="text-sm font-semibold text-gray-900 truncate">
-                      {user.name || user.given_name || user.username}
-                    </p>
-                    <p className="text-xs text-gray-600 truncate">
-                      {user.email}
-                    </p>
-                    {user.zoneinfo && (
-                      <Badge variant="outline" className="mt-1 text-xs bg-blue-50 text-blue-700 border-blue-200" style={{ fontSize: '10px' }}>
-                        {user.zoneinfo}
-                      </Badge>
-                    )}
-                  </div>
-                </div>
-              </div>
-
-              {/* Action Buttons */}
-              <div className="p-4 space-y-2">
-                <Button 
-                  variant="ghost" 
-                  size="sm"
-                  onClick={() => handleNavigation('/change-password')}
-                  className="w-full justify-start h-10 group hover:bg-blue-50 hover:text-blue-700 transition-all duration-200"
-                >
-                  <div className="flex items-center space-x-2">
-                    <div className="p-1.5 rounded-md bg-blue-100 group-hover:bg-blue-200 transition-colors">
-                      <Lock className="h-3.5 w-3.5 text-blue-600" />
-                    </div>
-                    <span className="font-medium">Change Password</span>
-                  </div>
-                </Button>
-                
-
-
-                <div className="pt-2">
-                  <LogoutButton 
-                    variant="ghost" 
-                    size="sm"
-                    className="w-full justify-start h-10 group hover:bg-red-50 hover:text-red-700 transition-all duration-200"
-                    showIcon={false}
-                  >
-                    <div className="flex items-center space-x-2">
-                      <div className="p-1.5 rounded-md bg-red-100 group-hover:bg-red-200 transition-colors">
-                        <LogOut className="h-3.5 w-3.5 text-red-600" />
-                      </div>
-                      <span className="font-medium">Sign out</span>
-                    </div>
-                  </LogoutButton>
-                </div>
-              </div>
-            </div>
-          </div>
-        </div>
-      )}
-    </>
+    </header>
   );
 };
 
