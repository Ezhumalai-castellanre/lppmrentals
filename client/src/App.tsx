--- conflicted
+++ resolved
@@ -10,19 +10,11 @@
 import RentalApplicationPage from "@/pages/rental-application";
 import MondayApplicationPage from "@/pages/monday-application";
 import MissingDocumentsPage from "@/pages/missing-documents";
-<<<<<<< HEAD
-import MaintenanceRequestPage from "@/pages/maintenance-request";
-import LoginPage from "@/pages/login";
-import TestAuthPage from "@/pages/test-auth";
-import TestDbPage from "@/pages/test-db";
-import TestLppmSignupPage from "@/pages/test-lppm-signup";
-=======
 import MaintenancePage from "@/pages/maintenance";
 import ApplicationsPage from "@/pages/applications";
 import LoginPage from "@/pages/login";
 import TestAuthPage from "@/pages/test-auth";
 import TestApplicationsPage from "@/pages/test-applications";
->>>>>>> bf22e33d
 import ChangePasswordPage from "@/pages/change-password";
 import LandingPage from "@/pages/landing";
 import NotFound from "@/pages/not-found";
@@ -46,12 +38,6 @@
   }
 
   return (
-<<<<<<< HEAD
-    <div className="min-h-screen" style={{ backgroundColor: '#f2f8fe' }}>
-      {isAuthenticated && <NavHeader />}
-      <main className={isAuthenticated ? "lg:pl-64" : ""}>
-        {children}
-=======
     <SidebarProvider>
       <AppSidebar />
       <main className="flex-1">
@@ -64,7 +50,6 @@
         <div className="flex-1 p-4" style={{ backgroundColor: '#f2f8fe' }}>
           {children}
         </div>
->>>>>>> bf22e33d
       </main>
     </SidebarProvider>
   );
@@ -94,26 +79,6 @@
           </AppLayout>
         </ProtectedRoute>
       </Route>
-<<<<<<< HEAD
-      <Route path="/test-db">
-        <ProtectedRoute>
-          <AppLayout>
-            <TestDbPage />
-          </AppLayout>
-        </ProtectedRoute>
-      </Route>
-      <Route path="/test-lppm-signup">
-        <ProtectedRoute>
-          <AppLayout>
-            <TestLppmSignupPage />
-          </AppLayout>
-        </ProtectedRoute>
-      </Route>
-      <Route path="/change-password">
-        <ProtectedRoute>
-          <AppLayout>
-            <ChangePasswordPage />
-=======
       <Route path="/monday-application">
         <MondayApplicationPage />
       </Route>
@@ -128,7 +93,6 @@
         <ProtectedRoute>
           <AppLayout>
             <MaintenancePage />
->>>>>>> bf22e33d
           </AppLayout>
         </ProtectedRoute>
       </Route>
@@ -146,22 +110,6 @@
           </AppLayout>
         </ProtectedRoute>
       </Route>
-<<<<<<< HEAD
-      <Route path="/maintenance-request">
-        <ProtectedRoute>
-          <AppLayout>
-            <MaintenanceRequestPage />
-          </AppLayout>
-        </ProtectedRoute>
-      </Route>
-      <Route path="/">
-        <ProtectedRoute>
-          <AppLayout>
-            <RentalApplicationPage />
-          </AppLayout>
-        </ProtectedRoute>
-      </Route>
-=======
       <Route path="/test-auth">
         <ProtectedRoute>
           <AppLayout>
@@ -197,7 +145,6 @@
         )}
       </Route>
       
->>>>>>> bf22e33d
       <Route component={NotFound} />
     </Switch>
   );
